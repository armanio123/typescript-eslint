﻿# Roadmap

<<<<<<< HEAD
✅ (29) = done
🌟 (79) = in ESLint core
🔌 (33) = in another plugin
🌓 (16) = implementations differ or ESLint version is missing functionality
🛑 (69) = unimplemented
=======
✅ = done<br>
🌟 = in ESLint core<br>
🔌 = in another plugin<br>
🌓 = implementations differ or ESLint version is missing functionality<br>
🛑 = unimplemented<br>
>>>>>>> 5e3e285e

## TSLint rules

### TypeScript-specific

| TSLint rule                       |     | ESLint rule                                          |
| --------------------------------- | :-: | ---------------------------------------------------- |
| [`adjacent-overload-signatures`]  | ✅  | [`@typescript-eslint/adjacent-overload-signatures`]  |
| [`ban-types`]                     | ✅  | [`@typescript-eslint/ban-types`]                     |
| [`member-access`]                 | ✅  | [`@typescript-eslint/explicit-member-accessibility`] |
| [`member-ordering`]               | ✅  | [`@typescript-eslint/member-ordering`]               |
| [`no-any`]                        | ✅  | [`@typescript-eslint/no-explicit-any`]               |
| [`no-empty-interface`]            | ✅  | [`@typescript-eslint/no-empty-interface`]            |
| [`no-import-side-effect`]         | 🔌  | [`import/no-unassigned-import`]                      |
| [`no-inferrable-types`]           | ✅  | [`@typescript-eslint/no-inferrable-types`]           |
| [`no-internal-module`]            | ✅  | [`@typescript-eslint/prefer-namespace-keyword`]      |
| [`no-magic-numbers`]              | 🌟  | [`no-magic-numbers`][no-magic-numbers]               |
| [`no-namespace`]                  | ✅  | [`@typescript-eslint/no-namespace`]                  |
| [`no-non-null-assertion`]         | ✅  | [`@typescript-eslint/no-non-null-assertion`]         |
| [`no-parameter-reassignment`]     | ✅  | [`no-param-reassign`][no-param-reassign]             |
| [`no-reference`]                  | ✅  | [`@typescript-eslint/no-triple-slash-reference`]     |
| [`no-unnecessary-type-assertion`] | ✅  | [`@typescript-eslint/no-unnecessary-type-assertion`] |
| [`no-var-requires`]               | ✅  | [`@typescript-eslint/no-var-requires`]               |
| [`only-arrow-functions`]          | 🔌  | [`prefer-arrow/prefer-arrow-functions`]              |
| [`prefer-for-of`]                 | 🛑  | N/A                                                  |
| [`promise-function-async`]        | ✅  | [`@typescript-eslint/promise-function-async`]        |
| [`typedef`]                       | 🛑  | N/A                                                  |
| [`typedef-whitespace`]            | ✅  | [`@typescript-eslint/type-annotation-spacing`]       |
| [`unified-signatures`]            | ✅  | [`@typescript-eslint/unified-signatures`]            |

### Functionality

| TSLint rule                          |     | ESLint rule                                                           |
| ------------------------------------ | :-: | --------------------------------------------------------------------- |
| [`await-promise`]                    | 🛑  | N/A                                                                   |
| [`ban-comma-operator`]               | 🌟  | [`no-sequences`][no-sequences]                                        |
| [`ban`]                              | 🌟  | [`no-restricted-properties`][no-restricted-properties]                |
| [`curly`]                            | 🌟  | [`curly`][curly]                                                      |
| [`forin`]                            | 🌟  | [`guard-for-in`][guard-for-in]                                        |
| [`import-blacklist`]                 | 🌟  | [`no-restricted-imports`][no-restricted-imports]                      |
| [`label-position`]                   | 🌟  | [`no-unused-labels`][no-unused-labels] (similar)                      |
| [`no-arg`]                           | 🌟  | [`no-caller`][no-caller] (also blocks `arguments.caller`)             |
| [`no-bitwise`]                       | 🌟  | [`no-bitwise`][no-bitwise]                                            |
| [`no-conditional-assignment`]        | 🌟  | [`no-cond-assign`][no-cond-assign]<sup>[1]</sup>                      |
| [`no-console`]                       | 🌟  | [`no-console`][no-console] (configuration works slightly differently) |
| [`no-construct`]                     | 🌟  | [`no-new-wrappers`][no-new-wrappers]                                  |
| [`no-debugger`]                      | 🌟  | [`no-debugger`][no-debugger]                                          |
| [`no-duplicate-super`]               | 🌟  | [`constructor-super`][constructor-super]                              |
| [`no-duplicate-switch-case`]         | 🌟  | [`no-duplicate-case`][no-duplicate-case]                              |
| [`no-duplicate-variable`]            | 🌟  | [`no-redeclare`][no-redeclare]                                        |
| [`no-dynamic-delete`]                | 🛑  | N/A                                                                   |
| [`no-empty`]                         | 🌟  | [`no-empty`][no-empty]                                                |
| [`no-eval`]                          | 🌟  | [`no-eval`][no-eval]                                                  |
| [`no-floating-promises`]             | 🛑  | N/A ([relevant plugin][plugin:promise])                               |
| [`no-for-in-array`]                  | ✅  | [`@typescript-eslint/no-for-in-array`]                                |
| [`no-implicit-dependencies`]         | 🔌  | [`import/no-extraneous-dependencies`]                                 |
| [`no-inferred-empty-object-type`]    | 🛑  | N/A                                                                   |
| [`no-invalid-template-strings`]      | 🌟  | [`no-template-curly-in-string`][no-template-curly-in-string]          |
| [`no-invalid-this`]                  | 🌟  | [`no-invalid-this`][no-invalid-this]                                  |
| [`no-misused-new`]                   | ✅  | [`@typescript-eslint/no-misused-new`]                                 |
| [`no-null-keyword`]                  | 🔌  | [`no-null/no-null`] (doesn’t handle `null` type)                      |
| [`no-object-literal-type-assertion`] | ✅  | [`@typescript-eslint/no-object-literal-type-assertion`]               |
| [`no-return-await`]                  | 🌟  | [`no-return-await`][no-return-await]                                  |
| [`no-shadowed-variable`]             | 🌟  | [`no-shadow`][no-shadow]                                              |
| [`no-sparse-arrays`]                 | 🌟  | [`no-sparse-arrays`][no-sparse-arrays]                                |
| [`no-string-literal`]                | 🌟  | [`dot-notation`][dot-notation]                                        |
| [`no-string-throw`]                  | 🌟  | [`no-throw-literal`][no-throw-literal]                                |
| [`no-submodule-imports`]             | 🌓  | [`import/no-internal-modules`] (slightly different)                   |
| [`no-switch-case-fall-through`]      | 🌟  | [`no-fallthrough`][no-fallthrough]                                    |
| [`no-this-assignment`]               | ✅  | [`@typescript-eslint/no-this-alias`]                                  |
| [`no-unbound-method`]                | 🛑  | N/A                                                                   |
| [`no-unnecessary-class`]             | ✅  | [`@typescript-eslint/no-extraneous-class`]                            |
| [`no-unsafe-any`]                    | 🛑  | N/A                                                                   |
| [`no-unsafe-finally`]                | 🌟  | [`no-unsafe-finally`][no-unsafe-finally]                              |
| [`no-unused-expression`]             | 🌟  | [`no-unused-expression`][no-unused-expressions]                       |
| [`no-unused-variable`]               | 🌓  | [`no-unused-vars`][no-unused-vars] <sup>[2]</sup>                     |
| [`no-use-before-declare`]            | ✅  | [`@typescript-eslint/no-use-before-define`]                           |
| [`no-var-keyword`]                   | 🌟  | [`no-var`][no-var]                                                    |
| [`no-void-expression`]               | 🌟  | [`no-void`][no-void]                                                  |
| [`prefer-conditional-expression`]    | 🛑  | N/A                                                                   |
| [`prefer-object-spread`]             | 🌟  | [`prefer-object-spread`][prefer-object-spread]                        |
| [`radix`]                            | 🌟  | [`radix`][radix]                                                      |
| [`restrict-plus-operands`]           | ✅  | [`@typescript-eslint/restrict-plus-operands`]                         |
| [`strict-boolean-expressions`]       | 🛑  | N/A                                                                   |
| [`strict-type-predicates`]           | 🛑  | N/A                                                                   |
| [`switch-default`]                   | 🌟  | [`default-case`][default-case]                                        |
| [`triple-equals`]                    | 🌟  | [`eqeqeq`][eqeqeq]                                                    |
| [`typeof-compare`]                   | 🌟  | [`valid-typeof`][valid-typeof]                                        |
| [`use-default-type-parameter`]       | 🛑  | N/A                                                                   |
| [`use-isnan`]                        | 🌟  | [`use-isnan`][use-isnan]                                              |

<<<<<<< HEAD
<sup>[1]</sup> The ESLint rule also supports silencing with an extra set of parens (`if ((foo = bar)) {}`)
=======
<sup>[1]</sup> The ESLint rule also supports silencing with an extra set of parens (`if ((foo = bar)) {}`)<br>
>>>>>>> 5e3e285e
<sup>[2]</sup> Missing private class member support. [`@typescript-eslint/no-unused-vars`] adds support for some TS-specific features.

### Maintainability

| TSLint rule                  |     | ESLint rule                                        |
| ---------------------------- | :-: | -------------------------------------------------- |
| [`cyclomatic-complexity`]    | 🌟  | [`complexity`][complexity]                         |
| [`deprecation`]              | 🌓  | [`import/no-deprecated`] <sup>[1]</sup>            |
| [`eofline`]                  | 🌟  | [`eol-last`][eol-last]                             |
| [`indent`]                   | ✅  | [`@typescript-eslint/indent`] or [Prettier]        |
| [`linebreak-style`]          | 🌟  | [`linebreak-style`][linebreak-style] or [Prettier] |
| [`max-classes-per-file`]     | 🌟  | [`max-classes-per-file`][max-classes-per-file]     |
| [`max-file-line-count`]      | 🌟  | [`max-lines`][max-lines]                           |
| [`max-line-length`]          | 🌟  | [`max-len`][max-len] or [Prettier]                 |
| [`no-default-export`]        | 🔌  | [`import/no-default-export`]                       |
| [`no-duplicate-imports`]     | 🔌  | [`import/no-duplicates`]                           |
| [`no-mergeable-namespace`]   | 🛑  | N/A                                                |
| [`no-require-imports`]       | ✅  | [`@typescript-eslint/no-require-imports`]          |
| [`object-literal-sort-keys`] | 🌓  | [`sort-keys`][sort-keys] <sup>[2]</sup>            |
| [`prefer-const`]             | 🌟  | [`prefer-const`][prefer-const]                     |
| [`prefer-readonly`]          | 🛑  | N/A                                                |
| [`trailing-comma`]           | 🌓  | [`comma-dangle`][comma-dangle] or [Prettier]       |

<<<<<<< HEAD
<sup>[1]</sup> Only warns when importing deprecated symbols
=======
<sup>[1]</sup> Only warns when importing deprecated symbols<br>
>>>>>>> 5e3e285e
<sup>[2]</sup> Missing support for blank-line-delimited sections

### Style

| TSLint rule                         |     | ESLint rule                                                                         |
| ----------------------------------- | :-: | ----------------------------------------------------------------------------------- |
| [`align`]                           | 🛑  | N/A                                                                                 |
| [`array-type`]                      | ✅  | [`@typescript-eslint/array-type`]                                                   |
| [`arrow-parens`]                    | 🌟  | [`arrow-parens`][arrow-parens]                                                      |
| [`arrow-return-shorthand`]          | 🌟  | [`arrow-body-style`][arrow-body-style]                                              |
| [`binary-expression-operand-order`] | 🌟  | [`yoda`][yoda]                                                                      |
| [`callable-types`]                  | ✅  | [`@typescript-eslint/prefer-function-type`]                                         |
| [`class-name`]                      | ✅  | [`@typescript-eslint/class-name-casing`]                                            |
| [`comment-format`]                  | 🌟  | [`capitalized-comments`][capitalized-comments] & [`spaced-comment`][spaced-comment] |
| [`completed-docs`]                  | 🔌  | [`eslint-plugin-jsdoc`][plugin:jsdoc]                                               |
| [`encoding`]                        | 🛑  | N/A                                                                                 |
| [`file-header`]                     | 🔌  | [`eslint-plugin-header`][plugin:header] or [`-file-header`][plugin:file-header]     |
| [`file-name-casing`]                | 🔌  | [`unicorn/filename-case`]                                                           |
| [`import-spacing`]                  | 🔌  | Use [Prettier]                                                                      |
| [`interface-name`]                  | ✅  | [`@typescript-eslint/interface-name-prefix`]                                        |
| [`interface-over-type-literal`]     | ✅  | [`@typescript-eslint/prefer-interface`]                                             |
| [`jsdoc-format`]                    | 🌓  | [`valid-jsdoc`][valid-jsdoc] or [`eslint-plugin-jsdoc`][plugin:jsdoc]               |
| [`match-default-export-name`]       | 🛑  | N/A                                                                                 |
| [`newline-before-return`]           | 🌟  | [`padding-line-between-statements`][padding-line-between-statements] <sup>[1]</sup> |
| [`newline-per-chained-call`]        | 🌟  | [`newline-per-chained-call`][newline-per-chained-call]                              |
| [`new-parens`]                      | 🌟  | [`new-parens`][new-parens]                                                          |
| [`no-angle-bracket-type-assertion`] | ✅  | [`@typescript-eslint/no-angle-bracket-type-assertion`]                              |
| [`no-boolean-literal-compare`]      | 🛑  | N/A                                                                                 |
| [`no-consecutive-blank-lines`]      | 🌟  | [`no-multiple-empty-lines`][no-multiple-empty-lines]                                |
| [`no-irregular-whitespace`]         | 🌟  | [`no-irregular-whitespace`][no-irregular-whitespace] with `skipStrings: false`      |
| [`no-parameter-properties`]         | ✅  | [`@typescript-eslint/no-parameter-properties`]                                      |
| [`no-redundant-jsdoc`]              | 🛑  | N/A ([open issue](https://github.com/gajus/eslint-plugin-jsdoc/issues/134))         |
| [`no-reference-import`]             | 🛑  | N/A                                                                                 |
| [`no-trailing-whitespace`]          | 🌟  | [`no-trailing-spaces`][no-trailing-spaces]                                          |
| [`no-unnecessary-callback-wrapper`] | 🛑  | N/A and this might be unsafe (i.e. with `forEach`)                                  |
| [`no-unnecessary-initializer`]      | 🌟  | [`no-undef-init`][no-undef-init]                                                    |
| [`no-unnecessary-qualifier`]        | 🛑  | N/A                                                                                 |
| [`number-literal-format`]           | 🛑  | N/A                                                                                 |
| [`object-literal-key-quotes`]       | 🌟  | [`quote-props`][quote-props]                                                        |
| [`object-literal-shorthand`]        | 🌟  | [`object-shorthand`][object-shorthand]                                              |
| [`one-line`]                        | 🛑  | N/A                                                                                 |
| [`one-variable-per-declaration`]    | 🌟  | [`one-var`][one-var]                                                                |
| [`ordered-imports`]                 | 🔌  | [`import/order`]                                                                    |
| [`prefer-function-over-method`]     | 🌟  | [`class-methods-use-this`][class-methods-use-this]                                  |
| [`prefer-method-signature`]         | 🛑  | N/A                                                                                 |
| [`prefer-switch`]                   | 🛑  | N/A                                                                                 |
| [`prefer-template`]                 | 🌟  | [`prefer-template`][prefer-template]                                                |
| [`prefer-while`]                    | 🛑  | N/A                                                                                 |
| [`quotemark`]                       | 🌟  | [`quotes`][quotes]                                                                  |
| [`return-undefined`]                | 🛑  | N/A                                                                                 |
| [`semicolon`]                       | 🌟  | [`semi`][semi]                                                                      |
| [`space-before-function-paren`]     | 🌟  | [`space-before-function-paren`][space-after-function-paren]                         |
| [`space-within-parens`]             | 🌟  | [`space-in-parens`][space-in-parens]                                                |
| [`switch-final-break`]              | 🛑  | N/A                                                                                 |
| [`type-literal-delimiter`]          | ✅  | [`@typescript-eslint/member-delimiter-style`]                                       |
| [`variable-name`]                   | 🌟  | <sup>[2]</sup>                                                                      |
| [`whitespace`]                      | 🔌  | Use [Prettier]                                                                      |

<<<<<<< HEAD
<sup>[1]</sup> Recommended config: `["error", { blankLine: "always", prev: "*", next: "return" }]`
=======
<sup>[1]</sup> Recommended config: `["error", { blankLine: "always", prev: "*", next: "return" }]`<br>
>>>>>>> 5e3e285e
<sup>[2]</sup> [`camelcase`][camelcase], [`no-underscore-dangle`][no-underscore-dangle], [`id-blacklist`][id-blacklist], and/or [`id-match`][id-match]

## tslint-microsoft-contrib rules

Rule listing is [here](https://github.com/Microsoft/tslint-microsoft-contrib#supported-rules).
Deprecated rules are excluded (`missing-jsdoc`, `missing-optional-annotation`, `no-duplicate-case`, `no-duplicate-parameter-names`, `no-increment-decrement`, `no-empty-interfaces`, `no-missing-visibility-modifiers`, `no-multiple-var-decl`, `no-reserved-keywords`, `no-stateless-class`, `no-var-self`, `no-unnecessary-bind`, and `valid-typeof`). See the docs in the link above to find out what to use instead.

### Testing

Relevant plugins: [`chai-expect-keywords`](https://github.com/gavinaiken/eslint-plugin-chai-expect-keywords), [`chai-expect`](https://github.com/Turbo87/eslint-plugin-chai-expect), [`chai-friendly`](https://github.com/ihordiachenko/eslint-plugin-chai-friendly), [`mocha`](https://github.com/lo1tuma/eslint-plugin-mocha), and [`jest`](https://github.com/jest-community/eslint-plugin-jest)

| tslint-microsoft-contrib rule      |     | ESLint rule               |
| ---------------------------------- | :-: | ------------------------- |
| `chai-prefer-contains-to-index-of` | 🛑  | N/A                       |
| `chai-vague-errors`                | 🛑  | N/A                       |
| `mocha-avoid-only`                 | 🔌  | [`jest/no-focused-tests`] |
| `mocha-unneeded-done`              | 🛑  | N/A                       |

### TypeScript

| tslint-microsoft-contrib rule |     | ESLint rule                                                |
| ----------------------------- | :-: | ---------------------------------------------------------- |
| `prefer-array-literal`        | 🌓  | [`@typescript-eslint/no-array-constructor`] <sup>[1]</sup> |
| `prefer-type-cast`            | 🛑  | N/A                                                        |

<sup>[1]</sup> ESLint rule is slightly less strict, allowing `new Array<Foo>()` and `Array(2)`.

### Miscellaneous

| tslint-microsoft-contrib rule         |     | ESLint rule                                                            |
| ------------------------------------- | :-: | ---------------------------------------------------------------------- |
| `export-name`                         | 🛑  | N/A ([relevant plugin][plugin:import])                                 |
| `function-name`                       | 🛑  | N/A                                                                    |
| `import-name`                         | 🛑  | N/A ([relevant plugin][plugin:import])                                 |
| `informative-docs`                    | 🛑  | N/A                                                                    |
| `insecure-random`                     | 🔌  | [custom implementation][insecure-random]                               |
| `max-func-body-length`                | 🌟  | [`max-statements`][max-statements]                                     |
| `no-banned-terms`                     | 🌟  | [`no-caller`][no-caller] & [`no-eval`][no-eval]                        |
| `no-constant-condition`               | 🌟  | [`no-constant-condition`][no-constant-condition]                       |
| `no-control-regex`                    | 🌟  | [`no-control-regex`][no-control-regex]                                 |
| `no-delete-expression`                | 🌓  | [`no-delete-var`][no-delete-var]                                       |
| `no-empty-line-after-opening-brace`   | 🌟  | [`padded-blocks`][padded-blocks] <sup>[1]</sup> or [Prettier]          |
| `no-for-in`                           | 🌟  | [`no-restricted-syntax`][no-restricted-syntax] <sup>[2]</sup>          |
| `no-function-expression`              | 🌟  | [`func-style`][func-style] <sup>[3]</sup>                              |
| `no-invalid-regexp`                   | 🌟  | [`no-invalid-regexp`][no-invalid-regexp]                               |
| `no-multiline-string`                 | 🌟  | [`no-multi-str`][no-multi-str]                                         |
| `no-octal-literal`                    | 🌟  | [`no-octal-escape`][no-octal-escape], see also [`no-octal`][no-octal]  |
| `no-regex-spaces`                     | 🌟  | [`no-regex-spaces`][no-regex-spaces]                                   |
| `no-relative-imports`                 | 🛑  | N/A, _Not recommended by the maintainers_                              |
| `no-single-line-block-comment`        | 🛑  | N/A                                                                    |
| `no-suspicious-comment`               | 🌟  | [`no-warning-comments`][no-warning-comments] <sup>[4]</sup>            |
| `no-typeof-undefined`                 | 🛑  | N/A (this actually has a valid use: checking if a variable is defined) |
| `no-unexternalized-strings`           | 🛑  | N/A                                                                    |
| `no-unnecessary-field-initialization` | 🌓  | [`no-undef-init`][no-undef-init] <sup>[5]</sup>                        |
| `no-unnecessary-local-variable`       | 🛑  | N/A                                                                    |
| `no-unnecessary-override`             | 🛑  | N/A                                                                    |
| `no-unnecessary-semicolons`           | 🌟  | [`no-extra-semi`][no-extra-semi] or [Prettier]                         |
| `no-useless-files`                    | 🛑  | N/A                                                                    |
| `no-with-statement`                   | 🌟  | [`no-with`][no-with]                                                   |
| `promise-must-complete`               | 🛑  | N/A                                                                    |
| `underscore-consistent-invocation`    | 🔌  | [`lodash/chaining`]                                                    |
| `use-named-parameter`                 | 🛑  | N/A                                                                    |
| `use-simple-attributes`               | 🛑  | N/A                                                                    |

<<<<<<< HEAD
<sup>[1]</sup> Enforces blank lines both at the beginning and end of a block
<sup>[2]</sup> Recommended config: `["error", "ForInStatement"]`
<sup>[3]</sup> Recommended config: `["error", "declaration", { "allowArrowFunctions": true }]`
<sup>[4]</sup> Recommended config: `["error", { "terms": ["BUG", "HACK", "FIXME", "LATER", "LATER2", "TODO"], "location": "anywhere" }]`
=======
<sup>[1]</sup> Enforces blank lines both at the beginning and end of a block<br>
<sup>[2]</sup> Recommended config: `["error", "ForInStatement"]`<br>
<sup>[3]</sup> Recommended config: `["error", "declaration", { "allowArrowFunctions": true }]`<br>
<sup>[4]</sup> Recommended config: `["error", { "terms": ["BUG", "HACK", "FIXME", "LATER", "LATER2", "TODO"], "location": "anywhere" }]`<br>
>>>>>>> 5e3e285e
<sup>[5]</sup> Does not check class fields.

[insecure-random]: https://github.com/desktop/desktop/blob/master/eslint-rules/insecure-random.js

### Security

| tslint-microsoft-contrib rule              |     | ESLint rule                                        |
| ------------------------------------------ | :-: | -------------------------------------------------- |
| `no-disable-auto-sanitization`             | 🛑  | N/A                                                |
| `no-document-domain`                       | 🌓  | Use [`no-restricted-syntax`][no-restricted-syntax] |
| `no-function-constructor-with-string-args` | 🌟  | [`no-new-func`][no-new-func]                       |
| `no-http-string`                           | 🛑  | N/A                                                |
| `no-inner-html`                            | 🛑  | N/A                                                |
| `no-string-based-set-immediate`            | 🛑  | N/A                                                |
| `no-string-based-set-interval`             | 🛑  | N/A                                                |
| `no-string-based-set-timeout`              | 🛑  | N/A                                                |
| `react-iframe-missing-sandbox`             | 🛑  | N/A                                                |
| `react-no-dangerous-html`                  | 🔌  | [`react/no-danger`]                                |
| `non-literal-fs-path`                      | 🔌  | [`security/detect-non-literal-fs-filename`]        |
| `non-literal-require`                      | 🔌  | [`security/detect-non-literal-require`]            |
| `possible-timing-attack`                   | 🔌  | [`security/detect-possible-timing-attacks`]        |

### Browser

| tslint-microsoft-contrib rule       |     | ESLint rule                                        |
| ----------------------------------- | :-: | -------------------------------------------------- |
| `jquery-deferred-must-complete`     | 🛑  | N/A                                                |
| `no-backbone-get-set-outside-model` | 🛑  | N/A                                                |
| `no-cookies`                        | 🌓  | Use [`no-restricted-syntax`][no-restricted-syntax] |
| `no-document-write`                 | 🌓  | Use [`no-restricted-syntax`][no-restricted-syntax] |
| `no-exec-script`                    | 🌓  | Use [`no-restricted-syntax`][no-restricted-syntax] |
| `no-jquery-raw-elements`            | 🛑  | N/A                                                |
| `no-unsupported-browser-code`       | 🔌  | [`eslint-plugin-compat`][plugin:compat]            |
| `react-this-binding-issue`          | 🛑  | N/A                                                |
| `react-tsx-curly-spacing`           | 🔌  | [`react/jsx-curly-spacing`]                        |
| `react-unused-props-and-state`      | 🌓  | [`react/no-unused-state`]                          |

### React A11y

| tslint-microsoft-contrib rule             |     | ESLint rule                                                |
| ----------------------------------------- | :-: | ---------------------------------------------------------- |
| `react-a11y-accessible-headings`          | 🌓  | [`jsx-a11y/heading-has-content`] <sup>[1]</sup>            |
| `react-a11y-anchors`                      | 🔌  | [`jsx-a11y/anchor-is-valid`]                               |
| `react-a11y-aria-unsupported-elements`    | 🔌  | [`jsx-a11y/aria-unsupported-elements`]                     |
| `react-a11y-event-has-role`               | 🌓  | [`jsx-a11y/no-static-element-interactions`] <sup>[2]</sup> |
| `react-a11y-image-button-has-alt`         | 🔌  | [`jsx-a11y/alt-text`]                                      |
| `react-a11y-img-has-alt`                  | 🔌  | [`jsx-a11y/alt-text`]                                      |
| `react-a11y-input-elements`               | 🛑  | N/A                                                        |
| `react-a11y-lang`                         | 🔌  | [`jsx-a11y/html-has-lang`] & [`jsx-a11y/lang`]             |
| `react-a11y-meta`                         | 🛑  | N/A                                                        |
| `react-a11y-no-onchange`                  | 🔌  | [`jsx-a11y/no-onchange`]                                   |
| `react-a11y-props`                        | 🔌  | [`jsx-a11y/aria-props`]                                    |
| `react-a11y-proptypes`                    | 🔌  | [`jsx-a11y/aria-proptypes`]                                |
| `react-a11y-required`                     | 🛑  | N/A                                                        |
| `react-a11y-role-has-required-aria-props` | 🔌  | [`jsx-a11y/role-has-required-aria-props`]                  |
| `react-a11y-role-supports-aria-props`     | 🔌  | [`jsx-a11y/role-supports-aria-props`]                      |
| `react-a11y-role`                         | 🔌  | [`jsx-a11y/aria-role`]                                     |
| `react-a11y-tabindex-no-positive`         | 🔌  | [`jsx-a11y/tabindex-no-positive`]                          |
| `react-a11y-titles`                       | 🛑  | N/A                                                        |
| `react-anchor-blank-noopener`             | 🛑  | N/A                                                        |

<<<<<<< HEAD
<sup>[1]</sup> TSLint rule is more strict
=======
<sup>[1]</sup> TSLint rule is more strict<br>
>>>>>>> 5e3e285e
<sup>[2]</sup> ESLint rule only reports for click handlers

[prettier]: https://prettier.io

<!-- TSLint -->

[`adjacent-overload-signatures`]: https://palantir.github.io/tslint/rules/adjacent-overload-signatures
[`ban-types`]: https://palantir.github.io/tslint/rules/ban-types
[`member-access`]: https://palantir.github.io/tslint/rules/member-access
[`member-ordering`]: https://palantir.github.io/tslint/rules/member-ordering
[`no-any`]: https://palantir.github.io/tslint/rules/no-any
[`no-empty-interface`]: https://palantir.github.io/tslint/rules/no-empty-interface
[`no-import-side-effect`]: https://palantir.github.io/tslint/rules/no-import-side-effect
[`no-inferrable-types`]: https://palantir.github.io/tslint/rules/no-inferrable-types
[`no-internal-module`]: https://palantir.github.io/tslint/rules/no-internal-module
[`no-magic-numbers`]: https://palantir.github.io/tslint/rules/no-magic-numbers
[`no-namespace`]: https://palantir.github.io/tslint/rules/no-namespace
[`no-non-null-assertion`]: https://palantir.github.io/tslint/rules/no-non-null-assertion
[`no-parameter-reassignment`]: https://palantir.github.io/tslint/rules/no-parameter-reassignment
[`no-reference`]: https://palantir.github.io/tslint/rules/no-reference
[`no-unnecessary-type-assertion`]: https://palantir.github.io/tslint/rules/no-unnecessary-type-assertion
[`no-var-requires`]: https://palantir.github.io/tslint/rules/no-var-requires
[`only-arrow-functions`]: https://palantir.github.io/tslint/rules/only-arrow-functions
[`prefer-for-of`]: https://palantir.github.io/tslint/rules/prefer-for-of
[`promise-function-async`]: https://palantir.github.io/tslint/rules/promise-function-async
[`typedef`]: https://palantir.github.io/tslint/rules/typedef
[`typedef-whitespace`]: https://palantir.github.io/tslint/rules/typedef-whitespace
[`unified-signatures`]: https://palantir.github.io/tslint/rules/unified-signatures
[`await-promise`]: https://palantir.github.io/tslint/rules/await-promise
[`ban-comma-operator`]: https://palantir.github.io/tslint/rules/ban-comma-operator
[`ban`]: https://palantir.github.io/tslint/rules/ban
[`curly`]: https://palantir.github.io/tslint/rules/curly
[`forin`]: https://palantir.github.io/tslint/rules/forin
[`import-blacklist`]: https://palantir.github.io/tslint/rules/import-blacklist
[`label-position`]: https://palantir.github.io/tslint/rules/label-position
[`no-arg`]: https://palantir.github.io/tslint/rules/no-arg
[`no-bitwise`]: https://palantir.github.io/tslint/rules/no-bitwise
[`no-conditional-assignment`]: https://palantir.github.io/tslint/rules/no-conditional-assignment
[`no-console`]: https://palantir.github.io/tslint/rules/no-console
[`no-construct`]: https://palantir.github.io/tslint/rules/no-construct
[`no-debugger`]: https://palantir.github.io/tslint/rules/no-debugger
[`no-duplicate-super`]: https://palantir.github.io/tslint/rules/no-duplicate-super
[`no-duplicate-switch-case`]: https://palantir.github.io/tslint/rules/no-duplicate-switch-case
[`no-duplicate-variable`]: https://palantir.github.io/tslint/rules/no-duplicate-variable
[`no-dynamic-delete`]: https://palantir.github.io/tslint/rules/no-dynamic-delete
[`no-empty`]: https://palantir.github.io/tslint/rules/no-empty
[`no-eval`]: https://palantir.github.io/tslint/rules/no-eval
[`no-floating-promises`]: https://palantir.github.io/tslint/rules/no-floating-promises
[`no-for-in-array`]: https://palantir.github.io/tslint/rules/no-for-in-array
[`no-implicit-dependencies`]: https://palantir.github.io/tslint/rules/no-implicit-dependencies
[`no-inferred-empty-object-type`]: https://palantir.github.io/tslint/rules/no-inferred-empty-object-type
[`no-invalid-template-strings`]: https://palantir.github.io/tslint/rules/no-invalid-template-strings
[`no-invalid-this`]: https://palantir.github.io/tslint/rules/no-invalid-this
[`no-misused-new`]: https://palantir.github.io/tslint/rules/no-misused-new
[`no-null-keyword`]: https://palantir.github.io/tslint/rules/no-null-keyword
[`no-object-literal-type-assertion`]: https://palantir.github.io/tslint/rules/no-object-literal-type-assertion
[`no-return-await`]: https://palantir.github.io/tslint/rules/no-return-await
[`no-shadowed-variable`]: https://palantir.github.io/tslint/rules/no-shadowed-variable
[`no-sparse-arrays`]: https://palantir.github.io/tslint/rules/no-sparse-arrays
[`no-string-literal`]: https://palantir.github.io/tslint/rules/no-string-literal
[`no-string-throw`]: https://palantir.github.io/tslint/rules/no-string-throw
[`no-submodule-imports`]: https://palantir.github.io/tslint/rules/no-submodule-imports
[`no-switch-case-fall-through`]: https://palantir.github.io/tslint/rules/no-switch-case-fall-through
[`no-this-assignment`]: https://palantir.github.io/tslint/rules/no-this-assignment
[`no-unbound-method`]: https://palantir.github.io/tslint/rules/no-unbound-method
[`no-unnecessary-class`]: https://palantir.github.io/tslint/rules/no-unnecessary-class
[`no-unsafe-any`]: https://palantir.github.io/tslint/rules/no-unsafe-any
[`no-unsafe-finally`]: https://palantir.github.io/tslint/rules/no-unsafe-finally
[`no-unused-expression`]: https://palantir.github.io/tslint/rules/no-unused-expression
[`no-unused-variable`]: https://palantir.github.io/tslint/rules/no-unused-variable
[`no-use-before-declare`]: https://palantir.github.io/tslint/rules/no-use-before-declare
[`no-var-keyword`]: https://palantir.github.io/tslint/rules/no-var-keyword
[`no-void-expression`]: https://palantir.github.io/tslint/rules/no-void-expression
[`prefer-conditional-expression`]: https://palantir.github.io/tslint/rules/prefer-conditional-expression
[`prefer-object-spread`]: https://palantir.github.io/tslint/rules/prefer-object-spread
[`radix`]: https://palantir.github.io/tslint/rules/radix
[`restrict-plus-operands`]: https://palantir.github.io/tslint/rules/restrict-plus-operands
[`strict-boolean-expressions`]: https://palantir.github.io/tslint/rules/strict-boolean-expressions
[`strict-type-predicates`]: https://palantir.github.io/tslint/rules/strict-type-predicates
[`switch-default`]: https://palantir.github.io/tslint/rules/switch-default
[`triple-equals`]: https://palantir.github.io/tslint/rules/triple-equals
[`typeof-compare`]: https://palantir.github.io/tslint/rules/typeof-compare
[`use-default-type-parameter`]: https://palantir.github.io/tslint/rules/use-default-type-parameter
[`use-isnan`]: https://palantir.github.io/tslint/rules/use-isnan
[`cyclomatic-complexity`]: https://palantir.github.io/tslint/rules/cyclomatic-complexity
[`deprecation`]: https://palantir.github.io/tslint/rules/deprecation
[`eofline`]: https://palantir.github.io/tslint/rules/eofline
[`indent`]: https://palantir.github.io/tslint/rules/indent
[`linebreak-style`]: https://palantir.github.io/tslint/rules/linebreak-style
[`max-classes-per-file`]: https://palantir.github.io/tslint/rules/max-classes-per-file
[`max-file-line-count`]: https://palantir.github.io/tslint/rules/max-file-line-count
[`max-line-length`]: https://palantir.github.io/tslint/rules/max-line-length
[`no-default-export`]: https://palantir.github.io/tslint/rules/no-default-export
[`no-duplicate-imports`]: https://palantir.github.io/tslint/rules/no-duplicate-imports
[`no-mergeable-namespace`]: https://palantir.github.io/tslint/rules/no-mergeable-namespace
[`no-require-imports`]: https://palantir.github.io/tslint/rules/no-require-imports
[`object-literal-sort-keys`]: https://palantir.github.io/tslint/rules/object-literal-sort-keys
[`prefer-const`]: https://palantir.github.io/tslint/rules/prefer-const
[`prefer-readonly`]: https://palantir.github.io/tslint/rules/prefer-readonly
[`trailing-comma`]: https://palantir.github.io/tslint/rules/trailing-comma
[`align`]: https://palantir.github.io/tslint/rules/align
[`array-type`]: https://palantir.github.io/tslint/rules/array-type
[`arrow-parens`]: https://palantir.github.io/tslint/rules/arrow-parens
[`arrow-return-shorthand`]: https://palantir.github.io/tslint/rules/arrow-return-shorthand
[`binary-expression-operand-order`]: https://palantir.github.io/tslint/rules/binary-expression-operand-order
[`callable-types`]: https://palantir.github.io/tslint/rules/callable-types
[`class-name`]: https://palantir.github.io/tslint/rules/class-name
[`comment-format`]: https://palantir.github.io/tslint/rules/comment-format
[`completed-docs`]: https://palantir.github.io/tslint/rules/completed-docs
[`encoding`]: https://palantir.github.io/tslint/rules/encoding
[`file-header`]: https://palantir.github.io/tslint/rules/file-header
[`file-name-casing`]: https://palantir.github.io/tslint/rules/file-name-casing
[`import-spacing`]: https://palantir.github.io/tslint/rules/import-spacing
[`interface-name`]: https://palantir.github.io/tslint/rules/interface-name
[`interface-over-type-literal`]: https://palantir.github.io/tslint/rules/interface-over-type-literal
[`jsdoc-format`]: https://palantir.github.io/tslint/rules/jsdoc-format
[`match-default-export-name`]: https://palantir.github.io/tslint/rules/match-default-export-name
[`newline-before-return`]: https://palantir.github.io/tslint/rules/newline-before-return
[`newline-per-chained-call`]: https://palantir.github.io/tslint/rules/newline-per-chained-call
[`new-parens`]: https://palantir.github.io/tslint/rules/new-parens
[`no-angle-bracket-type-assertion`]: https://palantir.github.io/tslint/rules/no-angle-bracket-type-assertion
[`no-boolean-literal-compare`]: https://palantir.github.io/tslint/rules/no-boolean-literal-compare
[`no-consecutive-blank-lines`]: https://palantir.github.io/tslint/rules/no-consecutive-blank-lines
[`no-irregular-whitespace`]: https://palantir.github.io/tslint/rules/no-irregular-whitespace
[`no-parameter-properties`]: https://palantir.github.io/tslint/rules/no-parameter-properties
[`no-redundant-jsdoc`]: https://palantir.github.io/tslint/rules/no-redundant-jsdoc
[`no-reference-import`]: https://palantir.github.io/tslint/rules/no-reference-import
[`no-trailing-whitespace`]: https://palantir.github.io/tslint/rules/no-trailing-whitespace
[`no-unnecessary-callback-wrapper`]: https://palantir.github.io/tslint/rules/no-unnecessary-callback-wrapper
[`no-unnecessary-initializer`]: https://palantir.github.io/tslint/rules/no-unnecessary-initializer
[`no-unnecessary-qualifier`]: https://palantir.github.io/tslint/rules/no-unnecessary-qualifier
[`number-literal-format`]: https://palantir.github.io/tslint/rules/number-literal-format
[`object-literal-key-quotes`]: https://palantir.github.io/tslint/rules/object-literal-key-quotes
[`object-literal-shorthand`]: https://palantir.github.io/tslint/rules/object-literal-shorthand
[`one-line`]: https://palantir.github.io/tslint/rules/one-line
[`one-variable-per-declaration`]: https://palantir.github.io/tslint/rules/one-variable-per-declaration
[`ordered-imports`]: https://palantir.github.io/tslint/rules/ordered-imports
[`prefer-function-over-method`]: https://palantir.github.io/tslint/rules/prefer-function-over-method
[`prefer-method-signature`]: https://palantir.github.io/tslint/rules/prefer-method-signature
[`prefer-switch`]: https://palantir.github.io/tslint/rules/prefer-switch
[`prefer-template`]: https://palantir.github.io/tslint/rules/prefer-template
[`prefer-while`]: https://palantir.github.io/tslint/rules/prefer-while
[`quotemark`]: https://palantir.github.io/tslint/rules/quotemark
[`return-undefined`]: https://palantir.github.io/tslint/rules/return-undefined
[`semicolon`]: https://palantir.github.io/tslint/rules/semicolon
[`space-before-function-paren`]: https://palantir.github.io/tslint/rules/space-before-function-paren
[`space-within-parens`]: https://palantir.github.io/tslint/rules/space-within-parens
[`switch-final-break`]: https://palantir.github.io/tslint/rules/switch-final-break
[`type-literal-delimiter`]: https://palantir.github.io/tslint/rules/type-literal-delimiter
[`variable-name`]: https://palantir.github.io/tslint/rules/variable-name
[`whitespace`]: https://palantir.github.io/tslint/rules/whitespace

<!-- ESLint core -->

[no-magic-numbers]: https://eslint.org/docs/rules/no-magic-numbers
[no-param-reassign]: https://eslint.org/docs/rules/no-param-reassign
[no-sequences]: https://eslint.org/docs/rules/no-sequences
[no-restricted-properties]: https://eslint.org/docs/rules/no-restricted-properties
[no-restricted-syntax]: https://eslint.org/docs/rules/no-restricted-syntax
[curly]: https://eslint.org/docs/rules/curly
[guard-for-in]: https://eslint.org/docs/rules/guard-for-in
[no-restricted-imports]: https://eslint.org/docs/rules/no-restricted-imports
[no-unused-labels]: https://eslint.org/docs/rules/no-unused-labels
[no-caller]: https://eslint.org/docs/rules/no-caller
[no-bitwise]: https://eslint.org/docs/rules/no-bitwise
[no-cond-assign]: https://eslint.org/docs/rules/no-cond-assign
[no-console]: https://eslint.org/docs/rules/no-console
[no-new-wrappers]: https://eslint.org/docs/rules/no-new-wrappers
[no-debugger]: https://eslint.org/docs/rules/no-debugger
[constructor-super]: https://eslint.org/docs/rules/constructor-super
[no-duplicate-case]: https://eslint.org/docs/rules/no-duplicate-case
[no-redeclare]: https://eslint.org/docs/rules/no-redeclare
[no-empty]: https://eslint.org/docs/rules/no-empty
[no-eval]: https://eslint.org/docs/rules/no-eval
[no-template-curly-in-string]: https://eslint.org/docs/rules/no-template-curly-in-string
[no-invalid-this]: https://eslint.org/docs/rules/no-invalid-this
[no-return-await]: https://eslint.org/docs/rules/no-return-await
[no-shadow]: https://eslint.org/docs/rules/no-shadow
[no-sparse-arrays]: https://eslint.org/docs/rules/no-sparse-arrays
[dot-notation]: https://eslint.org/docs/rules/dot-notation
[no-throw-literal]: https://eslint.org/docs/rules/no-throw-literal
[no-fallthrough]: https://eslint.org/docs/rules/no-fallthrough
[no-unsafe-finally]: https://eslint.org/docs/rules/no-unsafe-finally
[no-unused-expressions]: https://eslint.org/docs/rules/no-unused-expressions
[no-unused-vars]: https://eslint.org/docs/rules/no-unused-vars
[no-var]: https://eslint.org/docs/rules/no-var
[no-void]: https://eslint.org/docs/rules/no-void
[prefer-object-spread]: https://eslint.org/docs/rules/prefer-object-spread
[radix]: https://eslint.org/docs/rules/radix
[default-case]: https://eslint.org/docs/rules/default-case
[eqeqeq]: https://eslint.org/docs/rules/eqeqeq
[valid-typeof]: https://eslint.org/docs/rules/valid-typeof
[use-isnan]: https://eslint.org/docs/rules/use-isnan
[complexity]: https://eslint.org/docs/rules/complexity
[eol-last]: https://eslint.org/docs/rules/eol-last
[linebreak-style]: https://eslint.org/docs/rules/linebreak-style
[max-classes-per-file]: https://eslint.org/docs/rules/max-classes-per-file
[max-lines]: https://eslint.org/docs/rules/max-lines
[max-len]: https://eslint.org/docs/rules/max-len
[sort-keys]: https://eslint.org/docs/rules/sort-keys
[prefer-const]: https://eslint.org/docs/rules/prefer-const
[comma-dangle]: https://eslint.org/docs/rules/comma-dangle
[arrow-parens]: https://eslint.org/docs/rules/arrow-parens
[arrow-body-style]: https://eslint.org/docs/rules/arrow-body-style
[yoda]: https://eslint.org/docs/rules/yoda
[capitalized-comments]: https://eslint.org/docs/rules/capitalized-comments
[spaced-comment]: https://eslint.org/docs/rules/spaced-comment
[valid-jsdoc]: https://eslint.org/docs/rules/valid-jsdoc
[padding-line-between-statements]: https://eslint.org/docs/rules/padding-line-between-statements
[newline-per-chained-call]: https://eslint.org/docs/rules/newline-per-chained-call
[new-parens]: https://eslint.org/docs/rules/new-parens
[no-multiple-empty-lines]: https://eslint.org/docs/rules/no-multiple-empty-lines
[no-irregular-whitespace]: https://eslint.org/docs/rules/no-irregular-whitespace
[no-trailing-spaces]: https://eslint.org/docs/rules/no-trailing-spaces
[no-undef-init]: https://eslint.org/docs/rules/no-undef-init
[quote-props]: https://eslint.org/docs/rules/quote-props
[object-shorthand]: https://eslint.org/docs/rules/object-shorthand
[one-var]: https://eslint.org/docs/rules/one-var
[class-methods-use-this]: https://eslint.org/docs/rules/class-methods-use-this
[prefer-template]: https://eslint.org/docs/rules/prefer-template
[quotes]: https://eslint.org/docs/rules/quotes
[semi]: https://eslint.org/docs/rules/semi
[space-after-function-paren]: https://eslint.org/docs/rules/space-before-function-paren
[space-in-parens]: https://eslint.org/docs/rules/space-in-parens
[camelcase]: https://eslint.org/docs/rules/camelcase
[no-underscore-dangle]: https://eslint.org/docs/rules/no-underscore-dangle
[id-blacklist]: https://eslint.org/docs/rules/id-blacklist
[id-match]: https://eslint.org/docs/rules/id-match
[max-statements]: https://eslint.org/docs/rules/max-statements
[no-constant-condition]: https://eslint.org/docs/rules/no-constant-condition
[no-control-regex]: https://eslint.org/docs/rules/no-control-regex
[no-invalid-regexp]: https://eslint.org/docs/rules/no-invalid-regexp
[no-regex-spaces]: https://eslint.org/docs/rules/no-regex-spaces
[no-new-func]: https://eslint.org/docs/rules/no-new-func
[no-delete-var]: https://eslint.org/docs/rules/no-delete-var
[padded-blocks]: https://eslint.org/docs/rules/padded-blocks
[func-style]: https://eslint.org/docs/rules/func-style
[no-multi-str]: https://eslint.org/docs/rules/no-multi-str
[no-octal]: https://eslint.org/docs/rules/no-octal
[no-octal-escape]: https://eslint.org/docs/rules/no-octal-escape
[no-extra-semi]: https://eslint.org/docs/rules/no-extra-semi
[no-with]: https://eslint.org/docs/rules/no-with
[no-warning-comments]: https://eslint.org/docs/rules/no-warning-comments

<!-- @typescript-eslint/eslint-plugin -->

[`@typescript-eslint/adjacent-overload-signatures`]: https://github.com/typescript-eslint/typescript-eslint/blob/master/packages/eslint-plugin/docs/rules/adjacent-overload-signatures.md
[`@typescript-eslint/ban-types`]: https://github.com/typescript-eslint/typescript-eslint/blob/master/packages/eslint-plugin/docs/rules/ban-types.md
[`@typescript-eslint/explicit-member-accessibility`]: https://github.com/typescript-eslint/typescript-eslint/blob/master/packages/eslint-plugin/docs/rules/explicit-member-accessibility.md
[`@typescript-eslint/member-ordering`]: https://github.com/typescript-eslint/typescript-eslint/blob/master/packages/eslint-plugin/docs/rules/member-ordering.md
[`@typescript-eslint/no-explicit-any`]: https://github.com/typescript-eslint/typescript-eslint/blob/master/packages/eslint-plugin/docs/rules/no-explicit-any.md
[`@typescript-eslint/no-empty-interface`]: https://github.com/typescript-eslint/typescript-eslint/blob/master/packages/eslint-plugin/docs/rules/no-empty-interface.md
[`@typescript-eslint/no-inferrable-types`]: https://github.com/typescript-eslint/typescript-eslint/blob/master/packages/eslint-plugin/docs/rules/no-inferrable-types.md
[`@typescript-eslint/prefer-namespace-keyword`]: https://github.com/typescript-eslint/typescript-eslint/blob/master/packages/eslint-plugin/docs/rules/prefer-namespace-keyword.md
[`@typescript-eslint/no-namespace`]: https://github.com/typescript-eslint/typescript-eslint/blob/master/packages/eslint-plugin/docs/rules/no-namespace.md
[`@typescript-eslint/no-non-null-assertion`]: https://github.com/typescript-eslint/typescript-eslint/blob/master/packages/eslint-plugin/docs/rules/no-non-null-assertion.md
[`@typescript-eslint/no-triple-slash-reference`]: https://github.com/typescript-eslint/typescript-eslint/blob/master/packages/eslint-plugin/docs/rules/no-triple-slash-reference.md
[`@typescript-eslint/no-unnecessary-type-assertion`]: https://github.com/typescript-eslint/typescript-eslint/blob/master/packages/eslint-plugin/docs/rules/no-unnecessary-type-assertion.md
[`@typescript-eslint/no-var-requires`]: https://github.com/typescript-eslint/typescript-eslint/blob/master/packages/eslint-plugin/docs/rules/no-var-requires.md
[`@typescript-eslint/type-annotation-spacing`]: https://github.com/typescript-eslint/typescript-eslint/blob/master/packages/eslint-plugin/docs/rules/type-annotation-spacing.md
[`@typescript-eslint/no-misused-new`]: https://github.com/typescript-eslint/typescript-eslint/blob/master/packages/eslint-plugin/docs/rules/no-misused-new.md
[`@typescript-eslint/no-object-literal-type-assertion`]: https://github.com/typescript-eslint/typescript-eslint/blob/master/packages/eslint-plugin/docs/rules/no-object-literal-type-assertion.md
[`@typescript-eslint/no-this-alias`]: https://github.com/typescript-eslint/typescript-eslint/blob/master/packages/eslint-plugin/docs/rules/no-this-alias.md
[`@typescript-eslint/no-extraneous-class`]: https://github.com/typescript-eslint/typescript-eslint/blob/master/packages/eslint-plugin/docs/rules/no-extraneous-class.md
[`@typescript-eslint/no-unused-vars`]: https://github.com/typescript-eslint/typescript-eslint/blob/master/packages/eslint-plugin/docs/rules/no-unused-vars.md
[`@typescript-eslint/no-use-before-define`]: https://github.com/typescript-eslint/typescript-eslint/blob/master/packages/eslint-plugin/docs/rules/no-use-before-define.md
[`@typescript-eslint/restrict-plus-operands`]: https://github.com/typescript-eslint/typescript-eslint/blob/master/packages/eslint-plugin/docs/rules/restrict-plus-operands.md
[`@typescript-eslint/indent`]: https://github.com/typescript-eslint/typescript-eslint/blob/master/packages/eslint-plugin/docs/rules/indent.md
[`@typescript-eslint/no-require-imports`]: https://github.com/typescript-eslint/typescript-eslint/blob/master/packages/eslint-plugin/docs/rules/no-require-imports.md
[`@typescript-eslint/array-type`]: https://github.com/typescript-eslint/typescript-eslint/blob/master/packages/eslint-plugin/docs/rules/array-type.md
[`@typescript-eslint/class-name-casing`]: https://github.com/typescript-eslint/typescript-eslint/blob/master/packages/eslint-plugin/docs/rules/class-name-casing.md
[`@typescript-eslint/interface-name-prefix`]: https://github.com/typescript-eslint/typescript-eslint/blob/master/packages/eslint-plugin/docs/rules/interface-name-prefix.md
[`@typescript-eslint/no-angle-bracket-type-assertion`]: https://github.com/typescript-eslint/typescript-eslint/blob/master/packages/eslint-plugin/docs/rules/no-angle-bracket-type-assertion.md
[`@typescript-eslint/no-parameter-properties`]: https://github.com/typescript-eslint/typescript-eslint/blob/master/packages/eslint-plugin/docs/rules/no-parameter-properties.md
[`@typescript-eslint/member-delimiter-style`]: https://github.com/typescript-eslint/typescript-eslint/blob/master/packages/eslint-plugin/docs/rules/member-delimiter-style.md
[`@typescript-eslint/prefer-interface`]: https://github.com/typescript-eslint/typescript-eslint/blob/master/packages/eslint-plugin/docs/rules/prefer-interface.md
[`@typescript-eslint/no-array-constructor`]: https://github.com/typescript-eslint/typescript-eslint/blob/master/packages/eslint-plugin/docs/rules/no-array-constructor.md
[`@typescript-eslint/prefer-function-type`]: https://github.com/typescript-eslint/typescript-eslint/blob/master/packages/eslint-plugin/docs/rules/prefer-function-type.md
[`@typescript-eslint/no-for-in-array`]: https://github.com/typescript-eslint/typescript-eslint/blob/master/packages/eslint-plugin/docs/rules/no-for-in-array.md

<!-- eslint-plugin-import -->

[plugin:import]: https://github.com/benmosher/eslint-plugin-import
[`import/no-unassigned-import`]: https://github.com/benmosher/eslint-plugin-import/blob/master/docs/rules/no-unassigned-import.md
[`import/no-extraneous-dependencies`]: https://github.com/benmosher/eslint-plugin-import/blob/master/docs/rules/no-extraneous-dependencies.md
[`import/no-internal-modules`]: https://github.com/benmosher/eslint-plugin-import/blob/master/docs/rules/no-internal-modules.md
[`import/no-deprecated`]: https://github.com/benmosher/eslint-plugin-import/blob/master/docs/rules/no-deprecated.md
[`import/no-default-export`]: https://github.com/benmosher/eslint-plugin-import/blob/master/docs/rules/no-default-export.md
[`import/no-duplicates`]: https://github.com/benmosher/eslint-plugin-import/blob/master/docs/rules/no-duplicates.md
[`import/order`]: https://github.com/benmosher/eslint-plugin-import/blob/master/docs/rules/order.md

<!-- eslint-plugin-react -->

[`react/no-danger`]: https://github.com/yannickcr/eslint-plugin-react/blob/master/docs/rules/no-danger.md
[`react/jsx-curly-spacing`]: https://github.com/yannickcr/eslint-plugin-react/blob/HEAD/docs/rules/jsx-curly-spacing.md
[`react/no-unused-state`]: https://github.com/yannickcr/eslint-plugin-react/blob/HEAD/docs/rules/no-unused-state.md

<!-- eslint-plugin-react-a11y -->

[`jsx-a11y/anchor-is-valid`]: https://github.com/evcohen/eslint-plugin-jsx-a11y/blob/master/docs/rules/anchor-is-valid.md
[`jsx-a11y/aria-unsupported-elements`]: https://github.com/evcohen/eslint-plugin-jsx-a11y/blob/master/docs/rules/aria-unsupported-elements.md
[`jsx-a11y/no-static-element-interactions`]: https://github.com/evcohen/eslint-plugin-jsx-a11y/blob/master/docs/rules/no-static-element-interactions.md
[`jsx-a11y/alt-text`]: https://github.com/evcohen/eslint-plugin-jsx-a11y/blob/master/docs/rules/alt-text.md
[`jsx-a11y/html-has-lang`]: https://github.com/evcohen/eslint-plugin-jsx-a11y/blob/master/docs/rules/html-has-lang.md
[`jsx-a11y/lang`]: https://github.com/evcohen/eslint-plugin-jsx-a11y/blob/master/docs/rules/lang.md
[`jsx-a11y/no-onchange`]: https://github.com/evcohen/eslint-plugin-jsx-a11y/blob/master/docs/rules/no-onchange.md
[`jsx-a11y/aria-props`]: https://github.com/evcohen/eslint-plugin-jsx-a11y/blob/master/docs/rules/aria-props.md
[`jsx-a11y/aria-proptypes`]: https://github.com/evcohen/eslint-plugin-jsx-a11y/blob/master/docs/rules/aria-proptypes.md
[`jsx-a11y/role-has-required-aria-props`]: https://github.com/evcohen/eslint-plugin-jsx-a11y/blob/master/docs/rules/role-has-required-aria-props.md
[`jsx-a11y/role-supports-aria-props`]: https://github.com/evcohen/eslint-plugin-jsx-a11y/blob/master/docs/rules/role-supports-aria-props.md
[`jsx-a11y/aria-role`]: https://github.com/evcohen/eslint-plugin-jsx-a11y/blob/master/docs/rules/aria-role.md
[`jsx-a11y/tabindex-no-positive`]: https://github.com/evcohen/eslint-plugin-jsx-a11y/blob/master/docs/rules/tabindex-no-positive.md

<!-- eslint-plugin-security -->

[`security/detect-non-literal-fs-filename`]: https://github.com/nodesecurity/eslint-plugin-security#detect-non-literal-fs-filename
[`security/detect-non-literal-require`]: https://github.com/nodesecurity/eslint-plugin-security#detect-non-literal-require
[`security/detect-possible-timing-attacks`]: https://github.com/nodesecurity/eslint-plugin-security#detect-possible-timing-attacks

<!-- Miscellaneous plugins -->

[`prefer-arrow/prefer-arrow-functions`]: https://github.com/TristonJ/eslint-plugin-prefer-arrow
[plugin:promise]: https://github.com/xjamundx/eslint-plugin-promise
[plugin:jsdoc]: https://github.com/gajus/eslint-plugin-jsdoc
[plugin:header]: https://github.com/Stuk/eslint-plugin-header
[plugin:file-header]: https://github.com/Sekhmet/eslint-plugin-file-header
[plugin:compat]: https://github.com/amilajack/eslint-plugin-compat
[`no-null/no-null`]: https://github.com/nene/eslint-plugin-no-null
[`unicorn/filename-case`]: https://github.com/sindresorhus/eslint-plugin-unicorn/blob/master/docs/rules/filename-case.md
[`jest/no-focused-tests`]: https://github.com/jest-community/eslint-plugin-jest/blob/master/docs/rules/no-focused-tests.md
[`jsx-a11y/heading-has-content`]: https://github.com/evcohen/eslint-plugin-jsx-a11y/blob/master/docs/rules/heading-has-content.md
[`lodash/chaining`]: https://github.com/wix/eslint-plugin-lodash/blob/master/docs/rules/chaining.md<|MERGE_RESOLUTION|>--- conflicted
+++ resolved
@@ -1,18 +1,10 @@
 ﻿# Roadmap
 
-<<<<<<< HEAD
-✅ (29) = done
-🌟 (79) = in ESLint core
-🔌 (33) = in another plugin
-🌓 (16) = implementations differ or ESLint version is missing functionality
-🛑 (69) = unimplemented
-=======
 ✅ = done<br>
 🌟 = in ESLint core<br>
 🔌 = in another plugin<br>
 🌓 = implementations differ or ESLint version is missing functionality<br>
 🛑 = unimplemented<br>
->>>>>>> 5e3e285e
 
 ## TSLint rules
 
@@ -104,11 +96,7 @@
 | [`use-default-type-parameter`]       | 🛑  | N/A                                                                   |
 | [`use-isnan`]                        | 🌟  | [`use-isnan`][use-isnan]                                              |
 
-<<<<<<< HEAD
-<sup>[1]</sup> The ESLint rule also supports silencing with an extra set of parens (`if ((foo = bar)) {}`)
-=======
 <sup>[1]</sup> The ESLint rule also supports silencing with an extra set of parens (`if ((foo = bar)) {}`)<br>
->>>>>>> 5e3e285e
 <sup>[2]</sup> Missing private class member support. [`@typescript-eslint/no-unused-vars`] adds support for some TS-specific features.
 
 ### Maintainability
@@ -132,11 +120,8 @@
 | [`prefer-readonly`]          | 🛑  | N/A                                                |
 | [`trailing-comma`]           | 🌓  | [`comma-dangle`][comma-dangle] or [Prettier]       |
 
-<<<<<<< HEAD
 <sup>[1]</sup> Only warns when importing deprecated symbols
-=======
 <sup>[1]</sup> Only warns when importing deprecated symbols<br>
->>>>>>> 5e3e285e
 <sup>[2]</sup> Missing support for blank-line-delimited sections
 
 ### Style
@@ -195,11 +180,7 @@
 | [`variable-name`]                   | 🌟  | <sup>[2]</sup>                                                                      |
 | [`whitespace`]                      | 🔌  | Use [Prettier]                                                                      |
 
-<<<<<<< HEAD
-<sup>[1]</sup> Recommended config: `["error", { blankLine: "always", prev: "*", next: "return" }]`
-=======
 <sup>[1]</sup> Recommended config: `["error", { blankLine: "always", prev: "*", next: "return" }]`<br>
->>>>>>> 5e3e285e
 <sup>[2]</sup> [`camelcase`][camelcase], [`no-underscore-dangle`][no-underscore-dangle], [`id-blacklist`][id-blacklist], and/or [`id-match`][id-match]
 
 ## tslint-microsoft-contrib rules
@@ -264,17 +245,10 @@
 | `use-named-parameter`                 | 🛑  | N/A                                                                    |
 | `use-simple-attributes`               | 🛑  | N/A                                                                    |
 
-<<<<<<< HEAD
-<sup>[1]</sup> Enforces blank lines both at the beginning and end of a block
-<sup>[2]</sup> Recommended config: `["error", "ForInStatement"]`
-<sup>[3]</sup> Recommended config: `["error", "declaration", { "allowArrowFunctions": true }]`
-<sup>[4]</sup> Recommended config: `["error", { "terms": ["BUG", "HACK", "FIXME", "LATER", "LATER2", "TODO"], "location": "anywhere" }]`
-=======
 <sup>[1]</sup> Enforces blank lines both at the beginning and end of a block<br>
 <sup>[2]</sup> Recommended config: `["error", "ForInStatement"]`<br>
 <sup>[3]</sup> Recommended config: `["error", "declaration", { "allowArrowFunctions": true }]`<br>
 <sup>[4]</sup> Recommended config: `["error", { "terms": ["BUG", "HACK", "FIXME", "LATER", "LATER2", "TODO"], "location": "anywhere" }]`<br>
->>>>>>> 5e3e285e
 <sup>[5]</sup> Does not check class fields.
 
 [insecure-random]: https://github.com/desktop/desktop/blob/master/eslint-rules/insecure-random.js
@@ -336,11 +310,7 @@
 | `react-a11y-titles`                       | 🛑  | N/A                                                        |
 | `react-anchor-blank-noopener`             | 🛑  | N/A                                                        |
 
-<<<<<<< HEAD
-<sup>[1]</sup> TSLint rule is more strict
-=======
 <sup>[1]</sup> TSLint rule is more strict<br>
->>>>>>> 5e3e285e
 <sup>[2]</sup> ESLint rule only reports for click handlers
 
 [prettier]: https://prettier.io
